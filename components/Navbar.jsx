import React, { useState } from 'react';
import Link from 'next/link';
import { useRouter } from 'next/router';
import { useDispatch, useSelector } from 'react-redux';
import SimpleBar from 'simplebar-react';
import 'simplebar/dist/simplebar.min.css';

import { setVisible } from '../modules/loginModal';
import Button from './UI/Button';
<<<<<<< HEAD
import SigninModal from './SigninModal';
=======
import Modal from './UI/Modal';
import Tabs from './UI/Tabs';
>>>>>>> 9e544551
import './Navbar.css';

const links = [
  {
    title: 'Accueil',
    href: '/',
  },
  {
    title: 'Informations',
    href: '/information',
  },
  {
    title: 'Tournois',
    href: '/tournaments',
  },
  {
    title: 'FAQ',
    href: '/faq',
  },
  {
    title: 'Partenaires',
    href: '/partners',
  },
  {
    title: 'Contact',
    href: '/contact',
  },
];

const Navbar = () => {
  const { pathname } = useRouter();
  const shortPath = pathname.match(/(\/[a-z]*)/)[0];

  // Is the mobile menu visible ?
  const [mobileMenuVisible, _setMobileMenuVisible] = useState(false);
  const dispatch = useDispatch();
  const isVisible = useSelector((state) => state.loginModal.visibleLoginModal);

  // Set mobile menu visibility
  const setMobileMenuVisible = (visible) => {
    if (window.innerWidth <= 1000) {
      _setMobileMenuVisible(visible);
      if (visible) {
        document.getElementsByTagName('html')[0].style.overflow = 'hidden';
      }
      else {
        document.getElementsByTagName('html')[0].style.overflow = 'auto';
      }
    }
  };

  // Create navigation links
  const navLinks = links.map((link) => (
    <Link href={link.href} key={link.href}>
      <a onClick={() => setMobileMenuVisible(false)}>
        <div className={`nav-button ${link.href === shortPath ? 'active' : ''}`}>{link.title}</div>
      </a>
    </Link>
  ));

  return (
    <div id="navbar" className={mobileMenuVisible ? 'active' : ''}>
      <div className="navbar-hamburger" onClick={() => setMobileMenuVisible(!mobileMenuVisible)}>
        <span />
        <span />
        <span />
      </div>

      <Link href="/">
        <a className="mobile-link" onClick={() => setMobileMenuVisible(false)}>
          <div className="mobile-logo" />
        </a>
      </Link>

      <Link href="/">
        <a className="desktop-link">
          <div className="desktop-logo" />
        </a>
      </Link>

      <div className="navbar-container">
        <SimpleBar style={{ height: '100%' }}>
          <Button primary className="login-button" onClick={() => dispatch(setVisible(true))}>Connexion</Button>

          { navLinks }
        </SimpleBar>

        <div className="footer">
          <div className="social-links">
            <a href="https://www.facebook.com/UTTArena" className="facebook-link"><i className="fab fa-facebook-f" /></a>
            <a href="https://twitter.com/UTTArena" className="twitter-link"><i className="fab fa-twitter" /></a>
            <a href="https://discord.gg/WhxZwKU" className="discord-link"><i className="fab fa-discord" /></a>
            <a href="https://www.youtube.com/user/UTTNetGroup/" className="youtube-link"><i className="fab fa-youtube" /></a>
            <a href="https://www.twitch.tv/uttarena" className="twitch-link"><i className="fab fa-twitch" /></a>
          </div>

          <div className="footer-text">
            © 2019 <a href="https://ung.utt.fr">UTT Net Group</a>
            {' - '}
            <Link href="/legal"><a onClick={() => setMobileMenuVisible(false)}>Mentions légales</a></Link>
          </div>
        </div>
      </div>
      <SigninModal isVisible={isVisible} />

<<<<<<< HEAD
=======
      <Modal
        title=""
        visible={isVisible}
        onCancel={() => dispatch(setVisible(false))}
        isVisible={isVisible}
        footer={null}
      >
        <Tabs
          tabs={[
            {
              title: 'Connexion',
              content: (
                <div className="form-container">

                </div>
              ),
            },
            {
              title: 'Inscription',
              content: '',
            },
          ]}
        />
      </Modal>
>>>>>>> 9e544551
    </div>
  );
};

export default Navbar;<|MERGE_RESOLUTION|>--- conflicted
+++ resolved
@@ -1,152 +1,120 @@
-import React, { useState } from 'react';
-import Link from 'next/link';
-import { useRouter } from 'next/router';
-import { useDispatch, useSelector } from 'react-redux';
-import SimpleBar from 'simplebar-react';
-import 'simplebar/dist/simplebar.min.css';
-
-import { setVisible } from '../modules/loginModal';
-import Button from './UI/Button';
-<<<<<<< HEAD
-import SigninModal from './SigninModal';
-=======
-import Modal from './UI/Modal';
-import Tabs from './UI/Tabs';
->>>>>>> 9e544551
-import './Navbar.css';
-
-const links = [
-  {
-    title: 'Accueil',
-    href: '/',
-  },
-  {
-    title: 'Informations',
-    href: '/information',
-  },
-  {
-    title: 'Tournois',
-    href: '/tournaments',
-  },
-  {
-    title: 'FAQ',
-    href: '/faq',
-  },
-  {
-    title: 'Partenaires',
-    href: '/partners',
-  },
-  {
-    title: 'Contact',
-    href: '/contact',
-  },
-];
-
-const Navbar = () => {
-  const { pathname } = useRouter();
-  const shortPath = pathname.match(/(\/[a-z]*)/)[0];
-
-  // Is the mobile menu visible ?
-  const [mobileMenuVisible, _setMobileMenuVisible] = useState(false);
-  const dispatch = useDispatch();
-  const isVisible = useSelector((state) => state.loginModal.visibleLoginModal);
-
-  // Set mobile menu visibility
-  const setMobileMenuVisible = (visible) => {
-    if (window.innerWidth <= 1000) {
-      _setMobileMenuVisible(visible);
-      if (visible) {
-        document.getElementsByTagName('html')[0].style.overflow = 'hidden';
-      }
-      else {
-        document.getElementsByTagName('html')[0].style.overflow = 'auto';
-      }
-    }
-  };
-
-  // Create navigation links
-  const navLinks = links.map((link) => (
-    <Link href={link.href} key={link.href}>
-      <a onClick={() => setMobileMenuVisible(false)}>
-        <div className={`nav-button ${link.href === shortPath ? 'active' : ''}`}>{link.title}</div>
-      </a>
-    </Link>
-  ));
-
-  return (
-    <div id="navbar" className={mobileMenuVisible ? 'active' : ''}>
-      <div className="navbar-hamburger" onClick={() => setMobileMenuVisible(!mobileMenuVisible)}>
-        <span />
-        <span />
-        <span />
-      </div>
-
-      <Link href="/">
-        <a className="mobile-link" onClick={() => setMobileMenuVisible(false)}>
-          <div className="mobile-logo" />
-        </a>
-      </Link>
-
-      <Link href="/">
-        <a className="desktop-link">
-          <div className="desktop-logo" />
-        </a>
-      </Link>
-
-      <div className="navbar-container">
-        <SimpleBar style={{ height: '100%' }}>
-          <Button primary className="login-button" onClick={() => dispatch(setVisible(true))}>Connexion</Button>
-
-          { navLinks }
-        </SimpleBar>
-
-        <div className="footer">
-          <div className="social-links">
-            <a href="https://www.facebook.com/UTTArena" className="facebook-link"><i className="fab fa-facebook-f" /></a>
-            <a href="https://twitter.com/UTTArena" className="twitter-link"><i className="fab fa-twitter" /></a>
-            <a href="https://discord.gg/WhxZwKU" className="discord-link"><i className="fab fa-discord" /></a>
-            <a href="https://www.youtube.com/user/UTTNetGroup/" className="youtube-link"><i className="fab fa-youtube" /></a>
-            <a href="https://www.twitch.tv/uttarena" className="twitch-link"><i className="fab fa-twitch" /></a>
-          </div>
-
-          <div className="footer-text">
-            © 2019 <a href="https://ung.utt.fr">UTT Net Group</a>
-            {' - '}
-            <Link href="/legal"><a onClick={() => setMobileMenuVisible(false)}>Mentions légales</a></Link>
-          </div>
-        </div>
-      </div>
-      <SigninModal isVisible={isVisible} />
-
-<<<<<<< HEAD
-=======
-      <Modal
-        title=""
-        visible={isVisible}
-        onCancel={() => dispatch(setVisible(false))}
-        isVisible={isVisible}
-        footer={null}
-      >
-        <Tabs
-          tabs={[
-            {
-              title: 'Connexion',
-              content: (
-                <div className="form-container">
-
-                </div>
-              ),
-            },
-            {
-              title: 'Inscription',
-              content: '',
-            },
-          ]}
-        />
-      </Modal>
->>>>>>> 9e544551
-    </div>
-  );
-};
-
+import React, { useState } from 'react';
+import Link from 'next/link';
+import { useRouter } from 'next/router';
+import { useDispatch, useSelector } from 'react-redux';
+import SimpleBar from 'simplebar-react';
+import 'simplebar/dist/simplebar.min.css';
+
+import { setVisible } from '../modules/loginModal';
+import Button from './UI/Button';
+import SigninModal from './SigninModal';
+import './Navbar.css';
+
+const links = [
+  {
+    title: 'Accueil',
+    href: '/',
+  },
+  {
+    title: 'Informations',
+    href: '/information',
+  },
+  {
+    title: 'Tournois',
+    href: '/tournaments',
+  },
+  {
+    title: 'FAQ',
+    href: '/faq',
+  },
+  {
+    title: 'Partenaires',
+    href: '/partners',
+  },
+  {
+    title: 'Contact',
+    href: '/contact',
+  },
+];
+
+const Navbar = () => {
+  const { pathname } = useRouter();
+  const shortPath = pathname.match(/(\/[a-z]*)/)[0];
+
+  // Is the mobile menu visible ?
+  const [mobileMenuVisible, _setMobileMenuVisible] = useState(false);
+  const dispatch = useDispatch();
+  const isVisible = useSelector((state) => state.loginModal.visibleLoginModal);
+
+  // Set mobile menu visibility
+  const setMobileMenuVisible = (visible) => {
+    if (window.innerWidth <= 1000) {
+      _setMobileMenuVisible(visible);
+      if (visible) {
+        document.getElementsByTagName('html')[0].style.overflow = 'hidden';
+      }
+      else {
+        document.getElementsByTagName('html')[0].style.overflow = 'auto';
+      }
+    }
+  };
+
+  // Create navigation links
+  const navLinks = links.map((link) => (
+    <Link href={link.href} key={link.href}>
+      <a onClick={() => setMobileMenuVisible(false)}>
+        <div className={`nav-button ${link.href === shortPath ? 'active' : ''}`}>{link.title}</div>
+      </a>
+    </Link>
+  ));
+
+  return (
+    <div id="navbar" className={mobileMenuVisible ? 'active' : ''}>
+      <div className="navbar-hamburger" onClick={() => setMobileMenuVisible(!mobileMenuVisible)}>
+        <span />
+        <span />
+        <span />
+      </div>
+
+      <Link href="/">
+        <a className="mobile-link" onClick={() => setMobileMenuVisible(false)}>
+          <div className="mobile-logo" />
+        </a>
+      </Link>
+
+      <Link href="/">
+        <a className="desktop-link">
+          <div className="desktop-logo" />
+        </a>
+      </Link>
+
+      <div className="navbar-container">
+        <SimpleBar style={{ height: '100%' }}>
+          <Button primary className="login-button" onClick={() => dispatch(setVisible(true))}>Connexion</Button>
+
+          { navLinks }
+        </SimpleBar>
+
+        <div className="footer">
+          <div className="social-links">
+            <a href="https://www.facebook.com/UTTArena" className="facebook-link"><i className="fab fa-facebook-f" /></a>
+            <a href="https://twitter.com/UTTArena" className="twitter-link"><i className="fab fa-twitter" /></a>
+            <a href="https://discord.gg/WhxZwKU" className="discord-link"><i className="fab fa-discord" /></a>
+            <a href="https://www.youtube.com/user/UTTNetGroup/" className="youtube-link"><i className="fab fa-youtube" /></a>
+            <a href="https://www.twitch.tv/uttarena" className="twitch-link"><i className="fab fa-twitch" /></a>
+          </div>
+
+          <div className="footer-text">
+            © 2019 <a href="https://ung.utt.fr">UTT Net Group</a>
+            {' - '}
+            <Link href="/legal"><a onClick={() => setMobileMenuVisible(false)}>Mentions légales</a></Link>
+          </div>
+        </div>
+      </div>
+      <SigninModal isVisible={isVisible} />
+
+    </div>
+  );
+};
+
 export default Navbar;