--- conflicted
+++ resolved
@@ -1,67 +1,63 @@
-import React, { useEffect } from 'react';
-import { useSelector, useDispatch } from 'react-redux';
-
-import { fetchSlots } from '../modules/tournament';
-import { Card, Title } from './UI';
-import tournamentCardsAssets from '../assets/tournamentCards';
-
-import './TournamentCards.css';
-
-const TournamentCards = () => {
-  const dispatch = useDispatch();
-  const isLoggedIn = useSelector((state) => state.login.user);
-  const slotsTournaments = useSelector((state) => state.tournament.slots);
-
-  useEffect(() => {
-    if (isLoggedIn && !slotsTournaments) {
-      dispatch(fetchSlots());
-    }
-  }, [isLoggedIn]);
-
-  // todo: enlever ça
-  const maxSlots = {
-    1: 16,
-    2: 16,
-    3: 24,
-    4: 16,
-    5: 64,
-    6: 24,
-    7: 24,
-  };
-
-  return (
-    <div className="tournament-cards">
-      <Title align="center" uppercase>Tournois</Title>
-      <Title level={4} align="center" uppercase>{tournamentCardsAssets.catchPhrase}</Title>
-
-      <div className="tournaments-list">
-        { tournamentCardsAssets.list.map(({ title, rewards, players, image, link, id }) => (
-          <Card
-            dark
-            content={(
-              <>
-                <div className="tournament-title">{title} {slotsTournaments && slotsTournaments[id].available <= 0 && '(COMPLET)'}</div>
-                <p><strong>Places :</strong> {players} joueurs</p>
-                {rewards && <p><strong>Récompenses :</strong> {rewards}</p>}
-                {slotsTournaments && <p>
-<<<<<<< HEAD
-                  <strong> Places disponibles :</strong> { Math.max(slotsTournaments[id].available, 0)} / {id === 4 ? 16 : slotsTournaments[id].total }
-=======
-                  <strong> Places disponibles :</strong> { Math.max(slotsTournaments[id].available, 0)} / { maxSlots[id] }
->>>>>>> 2b34dbc4
-                </p>}
-              </>
-            )}
-            imgSrc={image}
-            href={link}
-            buttonContent={<>Plus d'infos <i className="fas fa-chevron-right right-arrow" /></>}
-            className="tournament-card"
-            key={title}
-          />
-        ))}
-      </div>
-    </div>
-  );
-};
-
+import React, { useEffect } from 'react';
+import { useSelector, useDispatch } from 'react-redux';
+
+import { fetchSlots } from '../modules/tournament';
+import { Card, Title } from './UI';
+import tournamentCardsAssets from '../assets/tournamentCards';
+
+import './TournamentCards.css';
+
+const TournamentCards = () => {
+  const dispatch = useDispatch();
+  const isLoggedIn = useSelector((state) => state.login.user);
+  const slotsTournaments = useSelector((state) => state.tournament.slots);
+
+  useEffect(() => {
+    if (isLoggedIn && !slotsTournaments) {
+      dispatch(fetchSlots());
+    }
+  }, [isLoggedIn]);
+
+  // todo: enlever ça
+  const maxSlots = {
+    1: 16,
+    2: 16,
+    3: 24,
+    4: 16,
+    5: 64,
+    6: 24,
+    7: 24,
+  };
+
+  return (
+    <div className="tournament-cards">
+      <Title align="center" uppercase>Tournois</Title>
+      <Title level={4} align="center" uppercase>{tournamentCardsAssets.catchPhrase}</Title>
+
+      <div className="tournaments-list">
+        { tournamentCardsAssets.list.map(({ title, rewards, players, image, link, id }) => (
+          <Card
+            dark
+            content={(
+              <>
+                <div className="tournament-title">{title} {slotsTournaments && slotsTournaments[id].available <= 0 && '(COMPLET)'}</div>
+                <p><strong>Places :</strong> {players} joueurs</p>
+                {rewards && <p><strong>Récompenses :</strong> {rewards}</p>}
+                {slotsTournaments && <p>
+                  <strong> Places disponibles :</strong> { Math.max(slotsTournaments[id].available, 0)} / { maxSlots[id] }
+                </p>}
+              </>
+            )}
+            imgSrc={image}
+            href={link}
+            buttonContent={<>Plus d'infos <i className="fas fa-chevron-right right-arrow" /></>}
+            className="tournament-card"
+            key={title}
+          />
+        ))}
+      </div>
+    </div>
+  );
+};
+
 export default TournamentCards;