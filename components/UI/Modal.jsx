--- conflicted
+++ resolved
@@ -1,100 +1,95 @@
-import React from 'react';
-import PropTypes from 'prop-types';
-
-import Button from './Button';
-import './Modal.css';
-
-/**
- * Displays a modal window
- */
-const Modal = ({ title, children, footer, closable, visible, onCancel, onOk, className }) => {
-  const footerContent = footer !== ''
-    ? footer
-    : (
-      <>
-        <Button onClick={onCancel}>Annuler</Button>
-        <Button onClick={onOk} primary>Ok</Button>
-      </>
-    );
-
-  return (
-    <div className={className}>
-      <div className={`modal ${visible ? 'active' : ''}`}>
-        <div className="modal-overlay" onClick={() => closable && onCancel()} />
-
-        <div className="modal-container">
-          <div className="modal-title">{title}</div>
-
-          {closable && (
-            <div className="modal-close-button" onClick={onCancel}>
-              <span />
-              <span />
-            </div>
-          )}
-<<<<<<< HEAD
-          <div className="modal-body">
-            <div className="modal-content">{children}</div>
-            <div className="modal-footer">{footerContent}</div>
-          </div>
-=======
-          <div className="modal-content">{children}</div>
-          { footerContent && <div className="modal-footer">{footerContent}</div> }
->>>>>>> 9e544551
-        </div>
-      </div>
-    </div>
-  );
-};
-
-Modal.propTypes = {
-  /**
-   * The modal window title
-   */
-  title: PropTypes.node.isRequired,
-
-  /**
-   * The modal window content
-   */
-  children: PropTypes.node.isRequired,
-
-  /**
-   * The modal footer content. Default value is two buttons : "Annuler" and "Ok"
-   */
-  footer: PropTypes.node,
-
-  /**
-   * Whether the modal window is closable or not
-   * by clicking on the close button or outside the modal window
-   */
-  closable: PropTypes.bool,
-
-  /**
-   * Whether the modal window is visible or not
-   */
-  visible: PropTypes.bool.isRequired,
-
-  /**
-   * Function called when the user clicks on "Annuler" default button,
-   * or outside the modal, or on the close button
-   */
-  onCancel: PropTypes.func.isRequired,
-
-  /**
-   * Function called when the user clicks on "Ok" default button
-   */
-  onOk: PropTypes.func,
-
-  /**
-   * The class of the modal container
-   */
-  className: PropTypes.string,
-};
-
-Modal.defaultProps = {
-  footer: '',
-  closable: true,
-  onOk: () => {},
-  className: '',
-};
-
+import React from 'react';
+import PropTypes from 'prop-types';
+
+import Button from './Button';
+import './Modal.css';
+
+/**
+ * Displays a modal window
+ */
+const Modal = ({ title, children, footer, closable, visible, onCancel, onOk, className }) => {
+  const footerContent = footer !== ''
+    ? footer
+    : (
+      <>
+        <Button onClick={onCancel}>Annuler</Button>
+        <Button onClick={onOk} primary>Ok</Button>
+      </>
+    );
+
+  return (
+    <div className={className}>
+      <div className={`modal ${visible ? 'active' : ''}`}>
+        <div className="modal-overlay" onClick={() => closable && onCancel()} />
+
+        <div className="modal-container">
+          <div className="modal-title">{title}</div>
+
+          {closable && (
+            <div className="modal-close-button" onClick={onCancel}>
+              <span />
+              <span />
+            </div>
+          )}
+          <div className="modal-body">
+            <div className="modal-content">{children}</div>
+            { footerContent && <div className="modal-footer">{footerContent}</div> }
+          </div>
+        </div>
+      </div>
+    </div>
+  );
+};
+
+Modal.propTypes = {
+  /**
+   * The modal window title
+   */
+  title: PropTypes.node.isRequired,
+
+  /**
+   * The modal window content
+   */
+  children: PropTypes.node.isRequired,
+
+  /**
+   * The modal footer content. Default value is two buttons : "Annuler" and "Ok"
+   */
+  footer: PropTypes.node,
+
+  /**
+   * Whether the modal window is closable or not
+   * by clicking on the close button or outside the modal window
+   */
+  closable: PropTypes.bool,
+
+  /**
+   * Whether the modal window is visible or not
+   */
+  visible: PropTypes.bool.isRequired,
+
+  /**
+   * Function called when the user clicks on "Annuler" default button,
+   * or outside the modal, or on the close button
+   */
+  onCancel: PropTypes.func.isRequired,
+
+  /**
+   * Function called when the user clicks on "Ok" default button
+   */
+  onOk: PropTypes.func,
+
+  /**
+   * The class of the modal container
+   */
+  className: PropTypes.string,
+};
+
+Modal.defaultProps = {
+  footer: '',
+  closable: true,
+  onOk: () => {},
+  className: '',
+};
+
 export default Modal;