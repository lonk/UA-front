/****************/
/***** Misc *****/
/****************/

@font-face {
  font-family: 'LemonMilk';
  src: url('/static/LemonMilk.otf');
}

@font-face {
  font-family: 'Montserrat', sans-serif;
  src: url('/static/Montserrat-Regular.ttf');
}

:root {
  --primary-color: #fb560c;
  --secondary-color: #e21562;
  --dark-color: #202020;
  --gradient: linear-gradient(135deg, var(--primary-color) 15%, var(--secondary-color) 85%);
  font-family: 'Roboto', sans-serif;
}

html, body {
  margin: 0;
  padding: 0;
  color: #212121;
  text-align: justify;
}

img {
  max-width: 100%;
  max-height: 100%;
}

.text-centered {
  text-align: center;
}

.centered {
  display: block;
  margin: auto;
  width: min-content;
}

/**********************/
/** _app.js specific **/
/**********************/

.page-container {
  position: absolute;
  top: 0;
  left: 280px;
<<<<<<< HEAD
  width: calc(100% - 280px - 4em);
=======
  width: calc(100% - 280px);
  height: -webkit-min-content;
  height: -moz-min-content;
>>>>>>> f831707a
  height: min-content;
  background-color: whitesmoke;
}

@media screen and (max-width: 1000px) {
  .page-container {
    top: 60px;
    left: 0;
    width: calc(100%);
  }
}<|MERGE_RESOLUTION|>--- conflicted
+++ resolved
@@ -50,15 +50,9 @@
   position: absolute;
   top: 0;
   left: 280px;
-<<<<<<< HEAD
-  width: calc(100% - 280px - 4em);
-=======
   width: calc(100% - 280px);
-  height: -webkit-min-content;
-  height: -moz-min-content;
->>>>>>> f831707a
   height: min-content;
-  background-color: whitesmoke;
+  background-color: #f5f5f5;
 }
 
 @media screen and (max-width: 1000px) {
